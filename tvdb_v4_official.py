--- conflicted
+++ resolved
@@ -38,12 +38,8 @@
             except:
                 res = { }
         data = res.get("data", None)
-<<<<<<< HEAD
         if data is not None and res.get('status', 'failure') != 'failure':
-=======
-        if data and res.get('status', 'failure') != 'failure':
             self.links = res.get("links", None)
->>>>>>> 715feaea
             return data
         msg = res.get('message', None)
         if not msg:
